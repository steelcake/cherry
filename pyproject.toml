--- conflicted
+++ resolved
@@ -12,11 +12,7 @@
 ]
 requires-python = ">=3.11"
 dependencies = [
-<<<<<<< HEAD
-    "cherry-core>=0.5.5",
-=======
     "cherry-core>=0.5.7",
->>>>>>> ce5850b3
     "pyarrow>=19.0.1",
     "sqlalchemy>=2.0.38",
     "psycopg2-binary>=2.9.10",
