import asyncio
import logging
from .config import Pipeline, Step, StepKind, Config
from typing import Dict, List, Callable
import copy
from cherry_core.ingest import start_stream
<<<<<<< HEAD
from cherry_core import evm_validate_block_data, evm_decode_events, cast, prefix_hex_encode, hex_encode
=======
from cherry_core import evm_validate_block_data, evm_decode_events, cast
>>>>>>> e50b5d19
import pyarrow as pa
from .writers.writer import create_writer

logger = logging.getLogger(__name__)


class Context:
    def __init__(self):
        self.steps = {}

    def add_step(self, kind: str, step: Callable):
        self.steps[kind] = step


async def run_pipelines(config: Config, context: Context):
    tasks = {
        name: asyncio.create_task(run_pipeline(pipeline, context, name))
        for name, pipeline in config.pipelines.items()
    }

    for name, task in tasks.items():
        logger.debug(f"running task with name: {name}")
        await task


async def process_steps(
    record_batches: Dict[str, pa.RecordBatch],
    steps: List[Step],
    context: Context,
) -> Dict[str, pa.RecordBatch]:
    logger.debug(f"Processing pipeline steps: {[step.kind for step in steps]}")
    logger.debug(f"Available custom step handlers: {list(context.steps.keys())}")

    res = record_batches

    for step in steps:
        res = copy.deepcopy(res)

        if step.kind == StepKind.EVM_VALIDATE_BLOCK:
            logger.debug("Validating EVM block data...")
            evm_validate_block_data(
                blocks=res["blocks"],
                transactions=res["transactions"],
                logs=res["logs"],
                traces=res["traces"],
            )
        elif step.kind == StepKind.EVM_DECODE_EVENTS:
            logger.debug(f"Decoding EVM events with config: {step.config}")
            res[step.config["output_table"]] = evm_decode_events(
                step.config["event_signature"],
                res[step.config["input_table"]],
                step.config["allow_decode_fail"],
            )
        elif step.kind == StepKind.CAST:
            logger.debug(f"Executing cast step: {step.config}")
            res[step.config["output_table"]] = cast(
                step.config["mappings"],
                res[step.config["input_table"]], 
                step.config["allow_cast_fail"]
            )
<<<<<<< HEAD
        elif step.kind == StepKind.HEX_ENCODE:
            logger.debug(f"Executing hex encode step: {step.config}")
            for table_name in step.config["tables"]:
                if not res.get("prefixed", True):
                    res[table_name] = hex_encode(
                        res[table_name]
                    )
                else:
                    res[table_name] = prefix_hex_encode(
                        res[table_name]
                    )

=======
>>>>>>> e50b5d19
        elif step.kind in context.steps:
            logger.info(f"Executing custom step: {step.kind} {res}")
            res = context.steps[step.kind](res, step)
        else:
            logger.warning(f"Unknown step kind: {step.kind}")

        logger.debug(f"Step {step.kind} complete. Current tables: {list(res.keys())}")

    return res


async def run_pipeline(pipeline: Pipeline, context: Context, pipeline_name: str):
    logger.info(f"Running pipeline: {pipeline_name}")

    stream = start_stream(pipeline.provider.config)

    writer = create_writer(pipeline.writer)

    while True:
        batch = await stream.next()
        if batch is None:
            break

        logger.debug(
            f"Raw data num rows: {[(table_name, record_batch.num_rows) for table_name, record_batch in batch.items()]}"
        )

        processed = await process_steps(batch, pipeline.steps, context)

        logger.debug(
            f"Processed data num rows: {[(table_name, record_batch.num_rows) for table_name, record_batch in processed.items()]}"
        )

        await writer.push_data(processed)<|MERGE_RESOLUTION|>--- conflicted
+++ resolved
@@ -4,11 +4,7 @@
 from typing import Dict, List, Callable
 import copy
 from cherry_core.ingest import start_stream
-<<<<<<< HEAD
 from cherry_core import evm_validate_block_data, evm_decode_events, cast, prefix_hex_encode, hex_encode
-=======
-from cherry_core import evm_validate_block_data, evm_decode_events, cast
->>>>>>> e50b5d19
 import pyarrow as pa
 from .writers.writer import create_writer
 
@@ -69,7 +65,6 @@
                 res[step.config["input_table"]], 
                 step.config["allow_cast_fail"]
             )
-<<<<<<< HEAD
         elif step.kind == StepKind.HEX_ENCODE:
             logger.debug(f"Executing hex encode step: {step.config}")
             for table_name in step.config["tables"]:
@@ -81,9 +76,6 @@
                     res[table_name] = prefix_hex_encode(
                         res[table_name]
                     )
-
-=======
->>>>>>> e50b5d19
         elif step.kind in context.steps:
             logger.info(f"Executing custom step: {step.kind} {res}")
             res = context.steps[step.kind](res, step)
