--- conflicted
+++ resolved
@@ -36,11 +36,8 @@
     U256_TO_BINARY = "u256_to_binary"
     SVM_DECODE_INSTRUCTIONS = "svm_decode_instructions"
     JOIN_BLOCK_DATA = "join_block_data"
-<<<<<<< HEAD
     JOIN_SVM_TRANSACTION_DATA = "join_svm_transaction_data"
-=======
     GLACIERS_EVENTS = "glaciers_events"
->>>>>>> 02ea37ad
 
 
 @dataclass
