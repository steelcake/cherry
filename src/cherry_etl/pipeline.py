--- conflicted
+++ resolved
@@ -14,11 +14,8 @@
     U256ToBinaryConfig,
     SvmDecodeInstructionsConfig,
     JoinBlockDataConfig,
-<<<<<<< HEAD
     JoinSvmTransactionDataConfig,
-=======
     GlaciersEventsConfig,
->>>>>>> 02ea37ad
 )
 from typing import Dict, List, Optional
 from cherry_core.ingest import start_stream
